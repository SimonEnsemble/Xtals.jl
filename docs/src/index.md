--- conflicted
+++ resolved
@@ -10,17 +10,7 @@
 1. Download and install the [Julia programming language](https://julialang.org/),
  v1.5 or higher.
 
-<<<<<<< HEAD
 2. Open the package manager in the Julia REPL (using `]`) and enter:
-=======
-2. The [installer script](https://raw.githubusercontent.com/SimonEnsemble/Xtals.jl/master/quick_setup.jl) will install and build `Xtals.jl` along with a Python environment and the `scipy` dependency.  Run it like so:
-
-```
-$ julia quick_setup.jl
-```
-
-If the system already has Python with `scipy` available in the path, you can simply open the package manager in the Julia REPL (using `]`) and enter:
->>>>>>> 5ff8d44b
 
 ```
 pkg> add Xtals
@@ -41,8 +31,5 @@
 ```
 
 ## Tests
-<<<<<<< HEAD
 
-=======
->>>>>>> 5ff8d44b
 Unit tests for the package are available by doing `] test Xtals` in the Julia REPL.