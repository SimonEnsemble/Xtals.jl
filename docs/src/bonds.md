--- conflicted
+++ resolved
@@ -12,13 +12,10 @@
 
 `Xtals` uses an array of [`BondingRule`](@ref) structs stored at [`rc`](@ref) for deciding if two atoms are an appropriate distance to be chemically bonded.  The default rules are based on the [Cordero covalent radii](doi.org/10.1039/B801115J), modified based on the work of [Thomas Manz](doi.org/10.1039/c9ra07327b).  Each [`BondingRule`](@ref) is composed of two chemical species symbols and a floating point value, the maximum distance for inferring a bond between the indicated species.
 
-<<<<<<< HEAD
-```julia
-=======
+
 ```jldoctest; output=false
 BondingRule(:C, :C, 1.77)
 # output
->>>>>>> 5ff8d44b
 BondingRule(:C, :C, 1.77)
 ```
 
