testfiles = [
<<<<<<< HEAD
    "misc.jl",
=======
>>>>>>> 5ff8d44b
    "bonds.jl",
    "matter.jl",
    "distance.jl",
    "crystal.jl",
<<<<<<< HEAD
=======
    "misc.jl",
>>>>>>> 5ff8d44b
    "box.jl",
    "assert_p1_symmetry.jl",
    "paths.jl"
    ]

<<<<<<< HEAD
using Test, LightGraphs, MetaGraphs
using Xtals

@info "\n\n\t\tXtals.jl\n\n\n"

if !isdir("temp")
    mkdir("temp")
end

for testfile ∈ testfiles
    @info "Running test/$testfile"
    include(testfile)
end

=======
using Test, LightGraphs, MetaGraphs, Documenter

using Xtals

@info "\n\n\t\tXtals.jl\n\n\n"

@info "Running unit tests..."
for testfile ∈ testfiles
    @info "Running test/$testfile"
    include(testfile)
end

# run doctests
doctest(Xtals)

>>>>>>> 5ff8d44b
@info "Done!"<|MERGE_RESOLUTION|>--- conflicted
+++ resolved
@@ -1,37 +1,14 @@
 testfiles = [
-<<<<<<< HEAD
     "misc.jl",
-=======
->>>>>>> 5ff8d44b
     "bonds.jl",
     "matter.jl",
     "distance.jl",
     "crystal.jl",
-<<<<<<< HEAD
-=======
-    "misc.jl",
->>>>>>> 5ff8d44b
     "box.jl",
     "assert_p1_symmetry.jl",
     "paths.jl"
     ]
 
-<<<<<<< HEAD
-using Test, LightGraphs, MetaGraphs
-using Xtals
-
-@info "\n\n\t\tXtals.jl\n\n\n"
-
-if !isdir("temp")
-    mkdir("temp")
-end
-
-for testfile ∈ testfiles
-    @info "Running test/$testfile"
-    include(testfile)
-end
-
-=======
 using Test, LightGraphs, MetaGraphs, Documenter
 
 using Xtals
@@ -47,5 +24,4 @@
 # run doctests
 doctest(Xtals)
 
->>>>>>> 5ff8d44b
 @info "Done!"