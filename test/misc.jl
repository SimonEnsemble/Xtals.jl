module Misc_Test

using Xtals, Test, DataFrames, LightGraphs, CSV

@testset "Misc Tests" begin
<<<<<<< HEAD
    @test Xtals.parse_covalent_radii("foo,845")[:foo] == 845

=======
>>>>>>> c2f21758
    @test Xtals.AtomicMasses([:atom, :mass], "baz,4057")[:baz] == 4057
    am = rc[:atomic_masses]
    @test isapprox(am[:H], 1.00794, atol=0.001)
    @test isapprox(am[:Co], 58.9332, atol=0.001)

    test_xyz_filename = "atoms_test"
    c = Cart([1.0 4.0;
              2.0 5.0;
              3.0 6.0]
             )
    s = [:C, :H]
    atoms = Atoms(s, c)
    write_xyz(atoms, test_xyz_filename)
    atoms_read = read_xyz(test_xyz_filename * ".xyz")
    @test isapprox(atoms, atoms_read)
    rm(test_xyz_filename * ".xyz")

    @test Xtals.CPKColors([:atom, :R, :G, :B, :Hex], "foo,7,101,53,F00BA5")[:foo] == (7, 101, 53)
    @test rc[:cpk_colors][:Li] == (204,128,255)

    atoms, bonds, bond_types = read_mol("data/example.mol")
    @test (atoms.species[1] == :O) && (atoms.species[end] == :H) & (length(atoms.species) == 31) && (atoms.n == 31)
    @test ne(bonds) == 32
    @test nv(bonds) == 31
    @test (bond_types[1] == 1) && (bond_types[3] == 2)
    @test neighbors(bonds, 1) == [2, 5]

    xtal = Crystal("SBMOF-1.cif", infer_bonds=:cordero, periodic_boundaries=true)
    write_mol2(xtal, filename="temp/test.mol2")
    @test isfile("temp/test.mol2")
end
end<|MERGE_RESOLUTION|>--- conflicted
+++ resolved
@@ -3,11 +3,6 @@
 using Xtals, Test, DataFrames, LightGraphs, CSV
 
 @testset "Misc Tests" begin
-<<<<<<< HEAD
-    @test Xtals.parse_covalent_radii("foo,845")[:foo] == 845
-
-=======
->>>>>>> c2f21758
     @test Xtals.AtomicMasses([:atom, :mass], "baz,4057")[:baz] == 4057
     am = rc[:atomic_masses]
     @test isapprox(am[:H], 1.00794, atol=0.001)
