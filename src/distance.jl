"""
    nearest_image!(dxf)

Applies the nearest image convention on a vector `dxf` between two atoms in fractional
space; modifies `dxf` for nearest image convention. Fractional coordinates here fall in
[0, 1] so that the box is [0, 1]^3 in fractional space.

Warning: this assumes the two molecules are in the box described by fractional coords [0, 1]³.

# Arguments
- `dxf::Array{Float64}`: A vector between two atoms in fractional space
"""
@inline function nearest_image!(dxf::Array{Float64})
    for i in eachindex(dxf)
        @inbounds if abs(dxf[i]) > 0.5
            @inbounds dxf[i] -= sign(dxf[i])
        end
    end
end


@doc raw"""
    r = distance(coords, box, i, j, apply_pbc)
    r = distance(atoms, box, i, j, apply_pbc) # atoms i and j
    r = distance(charges, box, i, j, apply_pbc) # charges i and j
    r = distance(atoms, i, j) # no PBCs, coords must be in Cartesian coords
    r = distance(coords, i, j) # no PBCs, coords must be in Cartesian coords

calculate the (Cartesian) distance between particles `i` and `j`.

apply periodic boundary conditions if and only if `apply_pbc` is `true`.

# arguments
- `coords::Coords`: the coordinates (`Frac>:Coords` or `Cart>:Coords`)
- `atoms::Atoms`: atoms
- `charges::charges`: atoms
- `box::Box`: unit cell information
- `i::Int`: index of the first particle
- `j::Int`: Index of the second particle
- `apply_pbc::Bool`: `true` if we wish to apply periodic boundary conditions, `false` otherwise
"""
function distance(coords::Frac, box::Box, i::Int, j::Int, apply_pbc::Bool)
    dxf = coords.xf[:, i] - coords.xf[:, j]
    if apply_pbc
        nearest_image!(dxf)
    end
    return norm(box.f_to_c * dxf)
end

function distance(coords::Cart, box::Box, i::Int, j::Int, apply_pbc::Bool)
    dx = coords.x[:, i] - coords.x[:, j]
    if apply_pbc
        dxf = box.c_to_f * dx
        nearest_image!(dxf)
        return norm(box.f_to_c * dxf)
    else
        return norm(dx)
    end
end

# no PBCs
function distance(coords::Cart, i::Int, j::Int)
    dx = coords.x[:, i] - coords.x[:, j]
    return norm(dx)
end
distance(atoms::Atoms{Cart}, i::Int, j::Int) = distance(atoms.coords, i, j)

distance(atoms::Atoms, box::Box, i::Int, j::Int, apply_pbc::Bool) = distance(atoms.coords, box, i, j, apply_pbc)
distance(charges::Charges, box::Box, i::Int, j::Int, apply_pbc::Bool) = distance(charges.coords, box, i, j, apply_pbc)


function pairwise_distances(coords::Frac, box::Box, apply_pbc::Bool)
    n = length(coords)
    pd = zeros(n, n)
    for i = 1:n
        for j = 1:n
            pd[i, j] = distance(coords, box, i, j, apply_pbc)
            if i > j
                pd[i, j] =  pd[j, i]
            end
        end
    end
    return pd
end
pairwise_distances(coords::Cart, box::Box, apply_pbc::Bool) = pairwise_distances(Frac(coords, box), box, apply_pbc)


"""
    overlap_flag, overlap_pairs = overlap(frac_coords, box, apply_pbc; tol=0.1)

determine if any coordinates overlap. here, two coordinates are defined to overlap if their (Cartesian) distance
is less than `tol`.

    overlap_flag, overlap_pairs = overlap(crystal, apply_pbc)

Determine if any of the atoms in `crystal` overlap, as determined by comparing their pairwise distances to the lesser of each pair's covalent radii.

# Arguments
- `coords::Frac`: the fractional coordinates (`Frac>:Coords`)
- `box::Box`: unit cell information
- `apply_pbc::Bool`: `true` if we wish to apply periodic boundary conditions, `false` otherwise
- `tol::Float64`: tolerance for overlap; if distance between particles less than this, overlap occurs
- `crystal::Crystal`: a crystal to check for overlapping atoms

# Returns
* `overlap_flag::Bool`: `true` if overlap, `false` otherwise
* `overlap_ids::Array{Tuple{Int, Int}, 1}`: ids of coordinate pairs that are overlapping e.g. `[(4, 5), (7, 8)]`
"""
function overlap(coords::Frac, box::Box, apply_pbc::Bool; tol::Float64=0.1)
    overlap_flag = false
    overlap_ids = Array{Tuple{Int, Int}, 1}()

    n = size(coords.xf)[2] # number of coords
    for i = 1:n
        for j = i+1:n
            r = distance(coords, box, i, j, apply_pbc)
            if r < tol
                push!(overlap_ids, (i, j))
                overlap_flag = true
            end
        end
    end
    return overlap_flag, overlap_ids
end

function overlap(xtal::Crystal, apply_pbc::Bool)
    overlap_flag = false
    overlap_ids = Array{Tuple{Int, Int}, 1}()

    n = xtal.atoms.n
    for i = 1:n
        for j = i+1:n
            r = distance(xtal.atoms.coords, xtal.box, i, j, apply_pbc)
<<<<<<< HEAD
            if r < min([get_global(:covalent_radii)[xtal.atoms.species[k]] for k ∈ [i,j]]...)
=======
            atom_i = strip_number_from_label(xtal.atoms.species[i])
            atom_j = strip_number_from_label(xtal.atoms.species[j])
            crᵢ = get_covalent_radii(atom_i)
            crⱼ = get_covalent_radii(atom_j)
            if r < min(crᵢ, crⱼ)
>>>>>>> e660bfb4
                push!(overlap_ids, (i, j))
                overlap_flag = true
            end
        end
    end
    return overlap_flag, overlap_ids
end


"""
    atoms = remove_duplicates(atoms, box, apply_pbc, r_tol=0.1)
    charges = remove_duplicates(charges, box, apply_pbc, r_tol=0.1)

remove duplicates from atoms or charges.

loops through all pairs of atoms/charges. if a pair is a duplicate, one is deleted.

two atoms are duplicates if both:
* same species
* less than a distance `r_tol` apart
two charges are duplicate if both:
* charge values are within `q_tol`
* less than a distance `r_tol` apart

# arguments
- `atoms::Atoms`: the atoms
- `charges::Charges`: the charges
- `box::Box`: unit cell information
- `apply_pbc::Bool`: true iff we apply periodic boundary conditions when computing the distance.
- `r_tol::Float64`: atoms/charges are overlapping if within `r_tol` distance (PBC applied)
- `q_tol::Float64`: charges have the same charge value if their charges are within `q_tol` of each other
"""
function remove_duplicates(ac::Union{Atoms{Frac}, Charges{Frac}}, box::Box, apply_pbc::Bool;
                           r_tol::Float64=0.1, q_tol::Float64=0.0001)
    ids_keep = trues(ac.n)
    for i = 1:ac.n
        for j = i+1:ac.n
            if isa(ac, Atoms{Frac})
                # if different species, not duplicates.
                if ac.species[i] != ac.species[j]
                    continue
                end
            elseif isa(ac, Charges{Frac})
                # if different value of charge, not duplicates.
                if ! isapprox(ac.q[i], ac.q[j], atol=q_tol)
                    continue
                end
            end
            # are they overlapping?
            r = distance(ac.coords, box, i, j, apply_pbc)
            if r < r_tol
                ids_keep[j] = false
            end
        end
    end
    return ac[ids_keep]
end


"""
    dm = distance_matrix(crystal, apply_pbc)

Compute the distance matrix `a` of the crystal, where `a[i, j]` is the
distance between atom `i` and `j`. This matrix is symmetric. If `apply_pbc = true`,
periodic boundary conditions are applied when computing the distance.

# Arguments
-`crystal::Crystal`: crystal structure
-`apply_pbc::Bool`: whether or not to apply periodic boundary conditions when computing the distance

# Returns
-`dm::Array{Float64, 2}`: symmetric, square distance matrix with zeros on the diagonal
"""
function distance_matrix(crystal::Crystal, apply_pbc::Bool)
    dm = zeros(crystal.atoms.n, crystal.atoms.n)
    for i = 1:crystal.atoms.n
        for j = (i+1):crystal.atoms.n
            dm[i, j] = distance(crystal.atoms, crystal.box, i, j, apply_pbc)
            dm[j, i] = dm[i, j] # symmetric
        end
    end
    return dm
end<|MERGE_RESOLUTION|>--- conflicted
+++ resolved
@@ -131,15 +131,11 @@
     for i = 1:n
         for j = i+1:n
             r = distance(xtal.atoms.coords, xtal.box, i, j, apply_pbc)
-<<<<<<< HEAD
-            if r < min([get_global(:covalent_radii)[xtal.atoms.species[k]] for k ∈ [i,j]]...)
-=======
             atom_i = strip_number_from_label(xtal.atoms.species[i])
             atom_j = strip_number_from_label(xtal.atoms.species[j])
             crᵢ = get_covalent_radii(atom_i)
             crⱼ = get_covalent_radii(atom_j)
             if r < min(crᵢ, crⱼ)
->>>>>>> e660bfb4
                 push!(overlap_ids, (i, j))
                 overlap_flag = true
             end
