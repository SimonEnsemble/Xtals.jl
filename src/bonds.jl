"""
    bonding_rule = BondingRule(:Ca, :O, 2.0)
    bonding_rules = [BondingRule(:H, :*, 1.2),
                     BondingRule(:*, :*, 1.9)]

A rule for determining if two atoms within a crystal are bonded.

# Attributes
- `species_i::Symbol`: One of the atoms types for this bond rule
- `species_j::Symbol`: The other atom type for this bond rule
- `max_dist`: The maximum distance between the atoms for bonding to occur
"""
struct BondingRule
    species_i::Symbol
    species_j::Symbol
    max_dist::Float64
end

BondingRule(species_i::String, species_j::String, max_dist::String) = BondingRule(
    Symbol.([species_i, species_j])..., parse(Float64, max_dist))


"""
    bond_rules = bondingrules()
    bond_rules = bondingrules(covalent_radii=covalent_radii(), pad=0.05)

Returns a set of bonding rules based on the given Cordero parameters and tolerances.

# Arguments

- `cov_rad::Union{Dict{Symbol, Float64}, Nothing}`: Covalent radii. See [`covalent_radii()`](@ref)
- `pad::Float`: Amount to pad covalent radii for bonding interactions.

# Returns
- `bondingrules::Array{BondingRule, 1}`: Bonding rules from the specified covalent radii.`
"""
function bondingrules(;covalent_radii::Dict{Symbol,Float64}=get_global(:covalent_radii), pad::Float64=0.)::Array{BondingRule}
    bond_rules = BondingRule[]
    # loop over parameterized atoms
    for (i, atom_i) in enumerate(keys(covalent_radii))
        # make rules for the atom with every other atom (and itself)
        for (j, atom_j) in enumerate(keys(covalent_radii))
            if j < i
                continue # already did this atom in outer loop (don't duplicate)
            end
            radii_sum = covalent_radii[atom_i] + covalent_radii[atom_j]
            max_dist = radii_sum + pad
<<<<<<< HEAD
            push!(bond_rules, BondingRule(atom1, atom2, max_dist))
=======
            push!(bondingrules, BondingRule(atom_i, atom_j, max_dist))
>>>>>>> e660bfb4
        end
    end
    return bond_rules
end


"""
    write_bonding_rules("file.csv")
Writes bonding rules to a CSV file that can be loaded with [`read_bonding_rules`](@ref)
# Arguments
- `filename::String` : The name of the output file
- `bonding_rules::Array{BondingRule}` : (Optional) The rules to write to file. If not specified, the global rules are written.
"""
function write_bonding_rules(filename::String, bonding_rules::Union{Array{BondingRule},Nothing}=nothing)
    bonding_rules = isnothing(bonding_rules) ? get_global(:bonding_rules) : bonding_rules
    f = open(filename, "w")
    for r ∈ bonding_rules
        @printf(f, "%s,%s,%f\n", r.species_i, r.species_j, r.max_dist)
    end
    close(f)
end


"""
    read_bonding_rules("file.csv")
Reads a CSV file of bonding rules and returns a BondingRule array.
# Arguments
- `filename::String` : name of file in data directory containing bonding rules
# Returns
`rules::Array{BondingRule}` : the bonding rules read from file
"""
function read_bonding_rules(filename::String)::Array{BondingRule}
    rules = BondingRule[]
    open(filename) do input_file
        for line in eachline(input_file)
            push!(rules, BondingRule(String.(split(line, ","))...))
        end
    end
    return rules
end


"""
    add_bonding_rules(bonding_rules)
Adds `bonding_rules` to the beginning of the global bonding rules list
# Arguments
- `bonding_rules::Array{BondingRule}` : the array of bonding rules to add
"""
function add_bonding_rules(bonding_rules::Array{BondingRule})
    br = get_global(:bonding_rules)
    set_global(:bonding_rules => vcat(bonding_rules, br))
end
add_bonding_rules(bonding_rule::BondingRule) = add_bonding_rules([bonding_rule])


# for pretty-printing the bonding rules
function show(io::IO, bonding_rules::Array{BondingRule})
    for r in bonding_rules
        println("%s\t%s\t%.3f\t%.3f", r.species_i, r.species_j, r.max_dist)
    end
end


"""
    are_atoms_bonded = is_bonded(crystal, i, j, bonding_rules=[BondingRule(:H, :*, 1.2), BondingRule(:*, :*, 1.9)],
                                 include_bonds_across_periodic_boundaries=true)

Checks to see if atoms `i` and `j` in `crystal` are bonded according to the `bonding_rules`.

# Arguments
- `crystal::Crystal`: The crystal that bonds will be added to
- `i::Int`: Index of the first atom
- `j::Int`: Index of the second atom
- `bonding_rules::Array{BondingRule, 1}`: The array of bonding rules that will
    be used to fill the bonding information. They are applied in the order that
    they appear.
- `include_bonds_across_periodic_boundaries::Bool`: Whether to check across the
    periodic boundary when calculating bonds

# Returns
- `bonded_flag::Bool`: true iff atoms `i` and `j` are bonded according to `bonding_rules`
- `r::Float64`: the periodic distance between atomic centers. For non-bonded pairs, `r=NaN`.
- `cross_boundary_flag::Bool`: true iff the bond is across a periodic boundary.
"""
function is_bonded(crystal::Crystal, i::Int64, j::Int64, bonding_rules::Array{BondingRule, 1};
                   include_bonds_across_periodic_boundaries::Bool=true)
    species_i = crystal.atoms.species[i]
    species_j = crystal.atoms.species[j]
    # compute vector between the two atoms.
    dxf = crystal.atoms.coords.xf[:, i] - crystal.atoms.coords.xf[:, j]
    # apply nearest image convention
    #  on the way, determine if the edge is in the home unit cell or across periodic boundary.
    cross_boundary_flag = false
    if include_bonds_across_periodic_boundaries
        for i in eachindex(dxf)
            @inbounds if abs(dxf[i]) > 0.5
                cross_boundary_flag = true
                @inbounds dxf[i] -= sign(dxf[i])
            end
        end
    end
    # convert dxf to Cartesian coordinates; compute periodic distance
    r = norm(crystal.box.f_to_c * dxf)
    # loop over possible bonding rules
    for br in bonding_rules
        # determine if the atom species correspond to the species in `bonding_rules`
        species_match = false
        if br.species_i == :* && br.species_j == :*
            species_match = true
        elseif br.species_i == :* && (species_i == br.species_j || species_j == br.species_j)
            species_match = true
        elseif br.species_j == :* && (species_i == br.species_i || species_j == br.species_j)
            species_match = true
        elseif (species_i == br.species_i && species_j == br.species_j) || (species_j == br.species_i && species_i == br.species_j)
            species_match = true
        end
        if species_match
            # determine if the atoms are close enough to bond
            if br.max_dist > r
                return true, r, cross_boundary_flag
            else
                # return (don't continue!) b/c we found relevant bonding rule, don't apply others
                return false, NaN, cross_boundary_flag
            end
        end
    end
    # no bonding rule was applied; therefore not bonded.
    @warn "No bonding rule for $(species_i)-$(species_j) interaction."
    return false, NaN, cross_boundary_flag
end


"""
    remove_bonds!(crystal)

Remove all bonds from a crystal structure, `crystal::Crystal`.
"""
function remove_bonds!(crystal::Crystal)
    while ne(crystal.bonds) > 0
        rem_edge!(crystal.bonds, collect(edges(crystal.bonds))[1].src,
            collect(edges(crystal.bonds))[1].dst)
    end
end


"""
    infer_bonds!(crystal, include_bonds_across_periodic_boundaries, bonding_rules=nothing)

Populate the bonds in the crystal object based on the bonding rules. If a
pair doesn't have a suitable rule then they will not be considered bonded.

`:*` is considered a wildcard and can be substituted for any species. It is a
good idea to include a bonding rule between two `:*` to allow any atoms to bond
as long as they are close enough.

The bonding rules are hierarchical, i.e. the first bonding rule takes precedence over the latter ones.

# Arguments
- `crystal::Crystal`: The crystal that bonds will be added to
- `include_bonds_across_periodic_boundaries::Bool`: Whether to check across the periodic boundary when calculating bonds
- `bonding_rules::Union{Array{BondingRule, 1}, Nothing}=nothing`: The array of bonding rules that will be used to fill the bonding information. They are applied in the order that they appear. if `nothing`, default bonding rules will be applied; see [`get_bonding_rules`](@ref)
"""
function infer_bonds!(crystal::Crystal, include_bonds_across_periodic_boundaries::Bool;
                      bonding_rules::Union{Array{BondingRule, 1}, Nothing}=nothing)
    @assert ne(crystal.bonds) == 0 @sprintf("The crystal %s already has bonds. Remove them with the `remove_bonds!` function before inferring new ones.", crystal.name)
    bonding_rules = isnothing(bonding_rules) ? get_global(:bonding_rules) : bonding_rules
    # loop over every atom
    for i in 1:crystal.atoms.n
        # loop over every unique pair of atoms
        for j in i+1:crystal.atoms.n
            bonding_flag, r, cross_boundary_flag = is_bonded(crystal, i, j, bonding_rules;
                                                             include_bonds_across_periodic_boundaries=include_bonds_across_periodic_boundaries)
            if bonding_flag
                add_edge!(crystal.bonds, i, j)
                set_prop!(crystal.bonds, i, j, :distance, r)
                set_prop!(crystal.bonds, i, j, :cross_boundary, cross_boundary_flag)
            end
        end
    end
    bond_sanity_check(crystal)
end


"""
    ids_neighbors, xs, rs = neighborhood(crystal, i, r, dm)

Find and characterize the neighborhood of atom `i` in the crystal `crystal`.
A neighborhood is defined as all atoms within a distance `r` from atom `i`.
The distance matrix `dm` is used to find the distances of all other atoms in the crystal from atom `i`.

# Arguments
- `crystal::Crystal`: crystal structure
- `i::Int`: Index of the atom (in `crystal`) which the neighborhood is to be characterized.
- `r::Float64`: The maximum distance the neighborhood will be characterized.
- `dm::Array{Float64, 2}`: The distance matrix, see [`distance_matrix`](@ref)

# Returns
- `ids_neighbors::Array{Int, 1}`: indices of `crystal.atoms` within the neighborhood of atom `i`.
- `xs::Array{Array{Float64, 1}, 1}`: array of Cartesian positions of the atoms surrounding atom `i`.
    The nearest image convention has been applied to find the nearest periodic image. Also, the coordinates of atom `i`
    have been subtracted off from these coordinates so that atom `i` lies at the origin of this new coordinate system.
    The first vector in `xs` is `[0, 0, 0]` corresponding to atom `i`.
    The choice of type is for the Voronoi decomposition in Scipy.
- `rs::Array{Float64, 1}`: list of distances of the neighboring atoms from atom `i`.
"""
function neighborhood(crystal::Crystal, i::Int, r::Float64, dm::Array{Float64, 2})
    # get indices of atoms within a distance r of atom i
    #  the greater than zero part is to not include itself
    ids_neighbors = findall((dm[:, i] .> 0.0) .& (dm[:, i] .< r))
    # rs is the list of distance of these neighbors from atom i
    rs = [dm[i, id_n] for id_n in ids_neighbors]
    @assert all(rs .< r)
    # xs is a list of Cartesian coords of the neighborhood
    #  coords of atom i are subtracted off
    #  first entry is coords of atom i, the center, the zero vector
    #  remaining entries are neighbors
    # this list is useful to pass to Voronoi for getting Voronoi faces
    #  of the neighborhood.
    xs = [[0.0, 0.0, 0.0]] # this way atom zero is itself
    for j in ids_neighbors
        # subtract off atom i, apply nearest image
        xf = crystal.atoms.coords.xf[:, j] - crystal.atoms.coords.xf[:, i]
        nearest_image!(xf)
        x = crystal.box.f_to_c * xf
        push!(xs, x)
    end
    return ids_neighbors, xs , rs
end


"""
    ids_shared_voro_face = _shared_voronoi_faces(ids_neighbors, xs)

Of the neighboring atoms, find those that share a Voronoi face.

# Arguments
- `ids_neighbors::Array{Int, 1}`: indices of atoms within the neighborhood of a specific atom.
- `xs::Array{Array{Float64, 1}, 1}`: array of Cartesian position of the atoms within the neighborhood of a specific atom, relative to the specific atom.

# Returns
- `ids_shared_voro_face::Array{Int, 1}`: indices of atoms that share a Voronoi face with a specific atom
"""
function _shared_voronoi_faces(ids_neighbors::Array{Int,1}, xs::Array{Array{Float64,1},1})
    scipy = pyimport("scipy.spatial")
    # first element of xs is the point itself, the origin
    @assert length(ids_neighbors) == (length(xs) - 1)
    voro = scipy.Voronoi(xs)
    rps = voro.ridge_points # connection with atom zero are connection with atom i
    ids_shared_voro_face = Int[] # corresponds to xs, not to atoms of crystal
    for k = 1:size(rps)[1]
        if sort(rps[k, :])[1] == 0 # a shared face with atom i!
            push!(ids_shared_voro_face, sort(rps[k, :])[2])
        end
    end
    # zero based indexing in Scipy accounted for since xs[0] is origin, atom i.
    return ids_neighbors[ids_shared_voro_face]
end


"""
    ids_bonded = bonded_atoms(crystal, i, dm; r=6., σ=3.)

Returns the ids of atoms that are bonded to atom `i` by determining bonds using a Voronoi method and covalent radius data (see [`covalent_radii`](@ref))

# Arguments
- `crystal::Crystal`: Crystal structure in which the bonded atoms will be determined
- `i::Int`: Index of the atom we want to determine the bonds of
- `dm::Array{Float64, 2}`: The distance matrix, see [`distance_matrix`](@ref)
- `r::Float64`: The maximum distance used to determine the neighborhood of atom `i`
- `covalent_radii::Dict{Symbol, Float64}`: Cordero parameter dictionary. See [`covalent_radii`](@ref)
- `pad::Float64`: The amount to pad the covalent radius in Å

# Returns
- `ids_bonded::Array{Int, 1}`: A list of indices of atoms bonded to atom `i`
"""
function bonded_atoms(crystal::Crystal, i::Int, dm::Array{Float64, 2},
        r::Float64, pad::Float64, covalent_radii::Dict{Symbol, Float64})
    species_i = crystal.atoms.species[i]
    ids_neighbors, xs, _ = neighborhood(crystal, i, r, dm)
    ids_shared_voro_faces = _shared_voronoi_faces(ids_neighbors, xs)
    ids_bonded = Int[]
    for j in ids_shared_voro_faces
        species_j = crystal.atoms.species[j]
        # sum of covalent radii
        radii_sum = covalent_radii[species_j] + covalent_radii[species_i]
        # margin = σ e.s.d.s, unless that's too small
        max_dist = radii_sum + pad
        if dm[i, j] ≤ max_dist
            push!(ids_bonded, j)
        end
    end
    return ids_bonded
end


"""
    infer_geometry_based_bonds!(crystal, include_bonds_across_periodic_boundaries::Bool)

Infers bonds by first finding which atoms share a Voronoi face, and then bond the atoms if the distance
 between them is less than the sum of the covalent radius of the two atoms (plus a tolerance).

# Arguments
- `crystal::Crystal`: The crystal structure
- `include_bonds_across_periodic_boundaries::Bool`: Whether to check across the periodic boundaries
- `r::Float`: voronoi radius, Å
- `pad::Float`: amount to pad covalent radii, Å
- `covalent_radii::Dict{Symbol,Float64}`: See [`covalent_radii`](@ref)
"""
function infer_geometry_based_bonds!(crystal::Crystal,
        include_bonds_across_periodic_boundaries::Bool;
        r::Float64=6., pad::Float64=0.,
        covalent_radii::Union{Nothing,Dict{Symbol,Float64}}=nothing)
    @assert ne(crystal.bonds) == 0 @sprintf("The crystal %s already has bonds. Remove them with the `remove_bonds!` function before inferring new ones.", crystal.name)
    if isnothing(covalent_radii)
        covalent_radii = get_global(:covalent_radii)
    end
    dm = distance_matrix(crystal, include_bonds_across_periodic_boundaries)
    for i = 1:crystal.atoms.n
        for j in bonded_atoms(crystal, i, dm, r, pad, covalent_radii)
            add_edge!(crystal.bonds, i, j)
        end
    end
    bond_sanity_check(crystal)
end


"""
    sane_bonds = bond_sanity_check(crystal)

Run sanity checks on `crystal.bonds`.
* is the bond graph fully connected? i.e. does every vertex (=atom) in the bond graph have at least one edge?
* each hydrogen can have only one bond
* each carbon can have a maximum of four bonds

if sanity checks fail, refer to [`write_bond_information`](@ref) to write a .vtk to visualize the bonds.

Print warnings when sanity checks fail.
Return `true` if sanity checks pass, `false` otherwise.
"""
function bond_sanity_check(crystal::Crystal)::Bool
    for a = 1:crystal.atoms.n
        ns = neighbors(crystal.bonds, a)
        # is the graph fully connected?
        if length(ns) == 0
            @warn "atom $a = $(crystal.atoms.species[a]) in $(crystal.name) is not bonded to any other atom."
            return false
        end
        # does hydrogen have only one bond?
        if (crystal.atoms.species[a] == :H) && (length(ns) > 1)
            @warn "hydrogen atom $a in $(crystal.name) is bonded to more than one atom!"
            return false
        end
        # does carbon have greater than four bonds?
        if (crystal.atoms.species[a] == :C) && (length(ns) > 4)
            @warn "carbon atom $a in $(crystal.name) is bonded to more than four atoms!"
            return false
        end
    end
    return true
end


"""
    write_bond_information(crystal, filename)
    write_bond_information(crystal, center_at_origin=false)
    write_bond_information(xtal, filename, :cross_boundary => p -> p, "bonds.vtk") # cross boundary bonds only
    write_bond_information(xtal, filename, :distance => d -> d < 1.0, "bonds.vtk") # distance less than 1.0

Writes the bond information from a crystal to the selected filename.

# Arguments
- `crystal::Crystal`: The crystal to have its bonds written to a vtk file
- `filename::String`: The filename the bond information will be saved to. If left out, will default to crystal name.
- `center_at_origin::Bool`: (optional) center the coordinates at the origin of the crystal
- `bond_filter::Pair{Symbol, Function}`: (optional) a key-value pair of an edge attribute and a predicate function. Bonds with attributes that cause the predicate to return false are excluded from writing.
"""
function write_bond_information(crystal::Crystal, filename::String;
        center_at_origin::Bool=false, bond_filter::Union{Pair{Symbol, F}, Nothing}=nothing) where F
    if ne(crystal.bonds) == 0
        @warn("Crystal %s has no bonds present. To get bonding information for this
        crystal run `infer_bonds!` with an array of bonding rules\n", crystal.name)
    end
    if ! occursin(".vtk", filename)
        filename *= ".vtk"
    end
    # filter bonds
    idx_keep_bonds = trues(ne(crystal.bonds))
    if !isnothing(bond_filter)
        attr, pred = bond_filter
        for (b, bond) ∈ enumerate(edges(crystal.bonds))
            prop = get_prop(crystal.bonds, bond, attr)
            if !pred(prop)
                idx_keep_bonds[b] = false
            end
        end
    end
    # write output
    vtk_file = open(filename, "w")
    @printf(vtk_file, "# vtk DataFile Version 2.0\n%s bond information\nASCII\n
        DATASET POLYDATA\nPOINTS %d double\n", crystal.name, nv(crystal.bonds))
    for i = 1:crystal.atoms.n
        if center_at_origin
            @printf(vtk_file, "%0.5f\t%0.5f\t%0.5f\n", (crystal.box.f_to_c *
                (crystal.atoms.coords.xf[:, i] - [0.5, 0.5, 0.5]))...)
        else
            @printf(vtk_file, "%0.5f\t%0.5f\t%0.5f\n", (crystal.box.f_to_c *
                crystal.atoms.coords.xf[:, i])...)
        end
    end
    @printf(vtk_file, "\nLINES %d %d\n", sum(idx_keep_bonds), 3 * sum(idx_keep_bonds))
    for (e, edge) in enumerate(edges(crystal.bonds))
        if idx_keep_bonds[e]
            @printf(vtk_file, "2\t%d\t%d\n", edge.src - 1, edge.dst - 1)
        end
    end
    close(vtk_file)
    @printf("Saving bond information for crystal %s to %s.\n", crystal.name,
        joinpath(pwd(), filename))
end


"""
Loop through xtal and calculate any missing distances
"""
function calc_missing_bond_distances!(xtal::Crystal)
    for bond in collect(edges(xtal.bonds))
        if !(:distance ∈ keys(props(xtal.bonds, bond)))
            i = src(bond)
            j = dst(bond)
            set_prop!(xtal.bonds, i, j, :distance, distance(xtal.atoms, xtal.box, i, j, true))
        end
    end
end


"""
Gets rid of the bonds across unit cell boundaries
"""
function drop_cross_pb_bonds!(bonds::MetaGraph)
    for bond in collect(edges(bonds))
        p = get_prop(bonds, bond, :cross_boundary)
        if ismissing(p)
            @warn "Bond w/ missing :cross_boundary attribute"
        elseif p
            rem_edge!(bonds, src(bond), dst(bond))
        end
    end
end

drop_cross_pb_bonds!(xtal::Crystal) = drop_cross_pb_bonds!(xtal.bonds)<|MERGE_RESOLUTION|>--- conflicted
+++ resolved
@@ -45,11 +45,7 @@
             end
             radii_sum = covalent_radii[atom_i] + covalent_radii[atom_j]
             max_dist = radii_sum + pad
-<<<<<<< HEAD
-            push!(bond_rules, BondingRule(atom1, atom2, max_dist))
-=======
             push!(bondingrules, BondingRule(atom_i, atom_j, max_dist))
->>>>>>> e660bfb4
         end
     end
     return bond_rules
