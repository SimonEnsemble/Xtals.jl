--- conflicted
+++ resolved
@@ -2,24 +2,8 @@
 
 using CSV, DataFrames, Printf, LinearAlgebra, LightGraphs, PyCall, MetaGraphs
 
-<<<<<<< HEAD
-# check Python dependencies
-for pydep ∈ ["scipy"]
-    try
-        pyimport(pydep)
-    catch exception
-        @error "Error loading $pydep"
-        @debug exception
-    end
-end
-
 # global variable dictionary
 global rc = Dict{Symbol,Any}()
-rc[:paths] = Dict{Symbol,String}()
-=======
-# global variable dictionary
-global rc = Dict{Symbol,Any}()
->>>>>>> c2f21758
 
 include("matter.jl")
 include("box.jl")
@@ -39,12 +23,7 @@
 
 
 function __init__()
-<<<<<<< HEAD
-    # loads Python dependency
-    global scipy = pyimport("scipy.spatial")
-=======
     rc[:paths] = Dict{Symbol,String}()
->>>>>>> c2f21758
     # sets paths to data and crystals relative to pwd() at import
     rc[:paths][:data] = joinpath(pwd(), "data")
     rc[:paths][:crystals] = joinpath(rc[:paths][:data], "crystals")
